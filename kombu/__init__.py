--- conflicted
+++ resolved
@@ -8,11 +8,7 @@
 from collections import namedtuple
 from typing import Any, cast
 
-<<<<<<< HEAD
-__version__ = '5.6.2'
-=======
 __version__ = '5.5.0rc2'
->>>>>>> 1a5eb30e
 __author__ = 'Ask Solem'
 __contact__ = 'auvipy@gmail.com'
 __homepage__ = 'https://kombu.readthedocs.io'
