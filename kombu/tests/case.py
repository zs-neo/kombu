from __future__ import absolute_import

import importlib
import os
import sys
import types

from contextlib import contextmanager
from functools import wraps
from io import StringIO

import mock

from nose import SkipTest

from kombu.five import builtins, string_t
from kombu.utils.encoding import ensure_bytes

try:
    import unittest
    unittest.skip
except AttributeError:
    import unittest2 as unittest  # noqa

PY3 = sys.version_info[0] == 3

patch = mock.patch
call = mock.call


class Case(unittest.TestCase):

    def setUp(self):
        self.setup()

    def tearDown(self):
        self.teardown()

    def assertItemsEqual(self, a, b, *args, **kwargs):
        return self.assertEqual(sorted(a), sorted(b), *args, **kwargs)
    assertSameElements = assertItemsEqual

    def setup(self):
        pass

    def teardown(self):
        pass


def PromiseMock(*args, **kwargs):
    m = Mock(*args, **kwargs)

    def on_throw(exc=None, *args, **kwargs):
        if exc:
            raise exc
        raise
    m.throw.side_effect = on_throw
    m.set_error_state.side_effect = on_throw
    m.throw1.side_effect = on_throw
    return m


def case_requires(package, *more_packages):
    packages = [package] + list(more_packages)

    def attach(cls):
        setup = cls.setUp

        @wraps(setup)
        def around_setup(self):
            for package in packages:
                try:
                    importlib.import_module(package)
                except ImportError:
                    raise SkipTest('{0} is not installed'.format(package))
            setup(self)
        cls.setUp = around_setup
        return cls
    return attach


class HubCase(Case):

    def setUp(self):
        from kombu.async import Hub, get_event_loop, set_event_loop
        self._prev_hub = get_event_loop()
        self.hub = Hub()
        set_event_loop(self.hub)
        super(HubCase, self).setUp()

    def tearDown(self):
        try:
            super(HubCase, self).tearDown()
        finally:
            from kombu.async import set_event_loop
            if self._prev_hub is not None:
                set_event_loop(self._prev_hub)


class Mock(mock.Mock):

    def __init__(self, *args, **kwargs):
        attrs = kwargs.pop('attrs', None) or {}
        super(Mock, self).__init__(*args, **kwargs)
        for attr_name, attr_value in attrs.items():
            setattr(self, attr_name, attr_value)


class _ContextMock(Mock):
    """Dummy class implementing __enter__ and __exit__
    as the with statement requires these to be implemented
    in the class, not just the instance."""

    def __enter__(self):
        pass

    def __exit__(self, *exc_info):
        pass


def ContextMock(*args, **kwargs):
    obj = _ContextMock(*args, **kwargs)
    obj.attach_mock(Mock(), '__enter__')
    obj.attach_mock(Mock(), '__exit__')
    obj.__enter__.return_value = obj
    # if __exit__ return a value the exception is ignored,
    # so it must return None here.
    obj.__exit__.return_value = None
    return obj


class MockPool(object):

    def __init__(self, value=None):
        self.value = value or ContextMock()

    def acquire(self, **kwargs):
        return self.value


def redirect_stdouts(fun):

    @wraps(fun)
    def _inner(*args, **kwargs):
        sys.stdout = StringIO()
        sys.stderr = StringIO()
        try:
            return fun(*args, **dict(kwargs,
                                     stdout=sys.stdout, stderr=sys.stderr))
        finally:
            sys.stdout = sys.__stdout__
            sys.stderr = sys.__stderr__

    return _inner


def module_exists(*modules):

    def _inner(fun):

        @wraps(fun)
        def __inner(*args, **kwargs):
            gen = []
            for module in modules:
                if isinstance(module, string_t):
                    if not PY3:
                        module = ensure_bytes(module)
                    module = types.ModuleType(module)
                gen.append(module)
                sys.modules[module.__name__] = module
                name = module.__name__
                if '.' in name:
                    parent, _, attr = name.rpartition('.')
                    setattr(sys.modules[parent], attr, module)
            try:
                return fun(*args, **kwargs)
            finally:
                for module in gen:
                    sys.modules.pop(module.__name__, None)

        return __inner
    return _inner


# Taken from
# http://bitbucket.org/runeh/snippets/src/tip/missing_modules.py
def mask_modules(*modnames):
    def _inner(fun):

        @wraps(fun)
        def __inner(*args, **kwargs):
            realimport = builtins.__import__

            def myimp(name, *args, **kwargs):
                if name in modnames:
                    raise ImportError('No module named %s' % name)
                else:
                    return realimport(name, *args, **kwargs)

            builtins.__import__ = myimp
            try:
                return fun(*args, **kwargs)
            finally:
                builtins.__import__ = realimport

        return __inner
    return _inner


def skip_if_environ(env_var_name):

    def _wrap_test(fun):

        @wraps(fun)
        def _skips_if_environ(*args, **kwargs):
            if os.environ.get(env_var_name):
                raise SkipTest('SKIP %s: %s set\n' % (
                    fun.__name__, env_var_name))
            return fun(*args, **kwargs)

        return _skips_if_environ

    return _wrap_test


def skip_if_module(module):
    def _wrap_test(fun):
        @wraps(fun)
        def _skip_if_module(*args, **kwargs):
            try:
                __import__(module)
                raise SkipTest('SKIP %s: %s available\n' % (
                    fun.__name__, module))
            except ImportError:
                pass
            return fun(*args, **kwargs)
        return _skip_if_module
    return _wrap_test


def skip_if_not_module(module, import_errors=(ImportError, )):
    def _wrap_test(fun):
        @wraps(fun)
        def _skip_if_not_module(*args, **kwargs):
            try:
                __import__(module)
            except import_errors:
                raise SkipTest('SKIP %s: %s available\n' % (
                    fun.__name__, module))
            return fun(*args, **kwargs)
        return _skip_if_not_module
<<<<<<< HEAD
    return _wrap_test


def skip_if_quick(fun):
    return skip_if_environ('QUICKTEST')(fun)


@contextmanager
def set_module_symbol(module, key, value):
    module = importlib.import_module(module)
    prev = getattr(module, key)
    setattr(module, key, value)
    try:
        yield
    finally:
        setattr(module, key, prev)
=======
    return _wrap_test
>>>>>>> 244b882e
<|MERGE_RESOLUTION|>--- conflicted
+++ resolved
@@ -249,12 +249,7 @@
                     fun.__name__, module))
             return fun(*args, **kwargs)
         return _skip_if_not_module
-<<<<<<< HEAD
     return _wrap_test
-
-
-def skip_if_quick(fun):
-    return skip_if_environ('QUICKTEST')(fun)
 
 
 @contextmanager
@@ -265,7 +260,4 @@
     try:
         yield
     finally:
-        setattr(module, key, prev)
-=======
-    return _wrap_test
->>>>>>> 244b882e
+        setattr(module, key, prev)